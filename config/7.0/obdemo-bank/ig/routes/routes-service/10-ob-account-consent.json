{
  "comment": "Open Banking Account Access Consents",
  "name" : "10 - Open Banking Account Access Consent",
  "auditService": "AuditService-OB-Route",
  "baseURI" : "https://&{identity.platform.fqdn}",
  "condition" : "${matches(request.uri.path, '^/rs/open-banking/v(\\\\d+.)?(\\\\d+.)?(\\\\*|\\\\d+)/aisp/account-access-consents')}",
  "handler": {
    "type": "Chain",
    "config": {
      "filters": [
        {
          "comment": "Check Open Banking compliant response",
          "name": "ObResponseCheck",
          "type": "ScriptableFilter",
          "config": {
            "type": "application/x-groovy",
            "file": "ObResponseCheck.groovy"
          }
        },
        {
          "comment": "Extract client certificate details",
          "name": "ParseCertificate",
          "type": "ScriptableFilter",
          "config": {
            "type": "application/x-groovy",
            "file": "ParseCertificate.groovy",
            "args": {
              "routeArgCertificateHeader": "ssl-client-cert"
            }
          }
        },
        {
          "comment": "Make sure client certificate includes AISP role",
          "name" : "CertificateRoleCheck",
          "type": "ScriptableFilter",
          "config": {
            "type": "application/x-groovy",
            "file": "CertificateRoleCheck.groovy",
            "args": {
              "routeArgRole": "AISP"
            }
          }
        },
        {
          "comment": "Extracts the access_token from the request header. Uses the resolver to resolve the access_token and validate the token claims. Checks that the token has the scopes required by the filter configuration. Injects the access_token info into the OAuth2Context.",
          "name" : "OAuth2ResourceServerFilter-OB",
          "type" : "OAuth2ResourceServerFilter",
          "config" : {
            "scopes" : [ "accounts" ],
            "requireHttps" : false,
            "realm" : "OpenIG",
            "accessTokenResolver" : {
              "comment": "Check certificate-bound OAuth 2.0 bearer tokens presented by clients use the same mTLS-authenticated HTTP connection",
              "type": "ConfirmationKeyVerifierAccessTokenResolver",
              "config": {
                "delegate": {
                  "comment":"resolve access tokens and retrieve metadata about the token. The endpoint typically returns the time until the token expires, the OAuth 2.0 scopes associated with the token, and potentially other information",
                  "name": "token-resolver-1",
                  "type": "TokenIntrospectionAccessTokenResolver",
                  "config": {
                    "endpoint": "https://&{identity.platform.fqdn}/am/oauth2/realms/root/realms/&{am.realm}/introspect",
                    "providerHandler": {
                      "type": "Chain",
                      "config": {
                        "filters": [
                          {
                            "type": "HttpBasicAuthenticationClientFilter",
                            "config": {
                              "username": "&{ig.agent.id}",
                              "passwordSecretId": "ig.agent.password",
                              "secretsProvider": "SystemAndEnvSecretStore-IAM"
                            }
                          }
                        ],
                        "handler": "ForgeRockClientHandler"
                      }
                    }
                  }
                }
              }
            }
          }
        },
        {
<<<<<<< HEAD
          "comment": "Check grant type",
          "name": "Grant Type Verifier",
          "type": "ScriptableFilter",
          "config": {
            "type": "application/x-groovy",
            "file": "GrantTypeVerifier.groovy",
            "args": {
              "allowedGrantType": "client_credentials"
=======
          "comment": "Extract client certificate thumbprint for cert bound access tokens",
          "name": "CertificateThumbprintFilter-1",
          "type": "CertificateThumbprintFilter",
          "config": {
            "certificate": "${pemCertificate(urlDecode(request.headers['ssl-client-cert'][0]))}",
            "failureHandler": {
              "type": "ScriptableHandler",
              "config": {
                "type": "application/x-groovy",
                "file": "ReturnInvalidCnfKeyError.groovy"
              }
>>>>>>> b7dc1ec7
            }
          }
        },
        {
          "commment": "Prepare account consent for IDM - change request URL and add CREST action",
          "name": "ProcessAccountConsent",
          "type": "ScriptableFilter",
          "config": {
            "type": "application/x-groovy",
            "file": "ProcessAccountConsent.groovy",
            "args": {
              "routeArgObjAccountAccessConsent": "accountAccessIntent",
              "routeArgObjApiClient": "apiClient",
              "routeArgConsentIdPrefix": "AAC_"
            }
          }
        },
        {
          "comment": "Prepare audit trail for consent",
          "type": "ScriptableFilter",
          "config": {
            "type": "application/x-groovy",
            "file": "AuditConsent.groovy",
            "args": {
              "auditService": "${heap['AuditService-OB-Consent']}",
              "clock": "${heap['Clock']}",
              "consentIdLocator": "response.entity.getJson().Data.ConsentId",
              "role": "AISP",
              "event": "CREATE"
            }
          }
        },
        {
          "comment": "Add Host header for downstream IDM",
          "name" : "HeaderFilter-ChangeHostToIDM",
          "type" : "HeaderFilter",
          "config" : {
            "messageType" : "REQUEST",
            "remove" : [ "host" ]
          }
        },
        {
          "comment": "Obtain access token from authz server and add request's Authorization header",
          "type": "ClientCredentialsOAuth2ClientFilter",
          "config": {
            "clientId": "&{ig.client.id}",
            "clientSecretId": "ig.client.secret",
            "secretsProvider": "SystemAndEnvSecretStore-IAM",
            "tokenEndpoint": "https://&{identity.platform.fqdn}/am/oauth2/realms/root/realms/&{am.realm}/access_token",
            "scopes": [
              "fr:idm:*"
            ],
            "handler": "TokenRequestHandler"
          }
        }
      ],
      "handler": "ReverseProxyHandler"
    }
  }
} <|MERGE_RESOLUTION|>--- conflicted
+++ resolved
@@ -82,7 +82,6 @@
           }
         },
         {
-<<<<<<< HEAD
           "comment": "Check grant type",
           "name": "Grant Type Verifier",
           "type": "ScriptableFilter",
@@ -91,7 +90,10 @@
             "file": "GrantTypeVerifier.groovy",
             "args": {
               "allowedGrantType": "client_credentials"
-=======
+            }
+          }
+        },
+        {
           "comment": "Extract client certificate thumbprint for cert bound access tokens",
           "name": "CertificateThumbprintFilter-1",
           "type": "CertificateThumbprintFilter",
@@ -103,7 +105,6 @@
                 "type": "application/x-groovy",
                 "file": "ReturnInvalidCnfKeyError.groovy"
               }
->>>>>>> b7dc1ec7
             }
           }
         },
