name: merge

on:
  push:
    branches: [ master ]

env:
  SERVICE_NAME: ig
  GIT_SHA_SHORT: $(echo ${{ github.sha }} | cut -c1-7)

jobs:
  build:
    name: Build
    runs-on: ubuntu-latest
    steps:
      - uses: actions/checkout@v3

      - uses: google-github-actions/auth@v0
        with:
          credentials_json: ${{ secrets.GCR_KEY }}

      - name: Set up Cloud SDK
        uses: google-github-actions/setup-gcloud@v0

      # Configure docker to use the gcloud command-line tool as a credential helper
      - run: |
          gcloud auth configure-docker

<<<<<<< HEAD
      - name: Build maven
        run: |
          mvn clean install
=======
      - name: Setup defaults action java and maven properties
        uses: actions/setup-java@v1
        with:
          java-version: "17"
          architecture: x64
          server-id: forgerock-private-releases # Value of the distributionManagement/repository/id field of the pom.xml
          server-username: MAVEN_USERNAME # env variable for username in deploy
          server-password: MAVEN_CENTRAL_TOKEN # env variable for token in deploy

      - name: Cache Maven packages
        uses: actions/cache@v1
        with:
          path: ~/.m2/repository
          key: ${{ runner.os }}-maven2-${{ hashFiles('**/pom.xml') }}

      - name: Build maven
        run: |
          mvn clean install
        env:
          MAVEN_USERNAME: ${{ secrets.FR_ARTIFACTORY_USER }}
          MAVEN_CENTRAL_TOKEN: ${{ secrets.FR_ARTIFACTORY_TOKEN }}
>>>>>>> 341a086b

      - name: docker build
        run: |
          make build-docker-ig tag=${{ env.GIT_SHA_SHORT }}
          docker tag eu.gcr.io/${{ secrets.DEV_REPO }}/securebanking/gate/${{ env.SERVICE_NAME }}:${{ env.GIT_SHA_SHORT }} eu.gcr.io/${{ secrets.DEV_REPO }}/securebanking/gate/${{ env.SERVICE_NAME }}:latest
          docker push eu.gcr.io/${{ secrets.DEV_REPO }}/securebanking/gate/${{ env.SERVICE_NAME }}:latest

      - name: 'run functional tests'
        uses: codefresh-io/codefresh-pipeline-runner@master
        with:
          args: '-v SERVICE_NAME=${{ env.SERVICE_NAME }}'
        env:
          PIPELINE_NAME: 'ForgeCloud/sbat-infra/service-build'
          CF_API_KEY: ${{ secrets.CF_API_KEY }}
        id: run-pipeline<|MERGE_RESOLUTION|>--- conflicted
+++ resolved
@@ -26,11 +26,6 @@
       - run: |
           gcloud auth configure-docker
 
-<<<<<<< HEAD
-      - name: Build maven
-        run: |
-          mvn clean install
-=======
       - name: Setup defaults action java and maven properties
         uses: actions/setup-java@v1
         with:
@@ -52,7 +47,6 @@
         env:
           MAVEN_USERNAME: ${{ secrets.FR_ARTIFACTORY_USER }}
           MAVEN_CENTRAL_TOKEN: ${{ secrets.FR_ARTIFACTORY_TOKEN }}
->>>>>>> 341a086b
 
       - name: docker build
         run: |
