/*
 * Copyright © 2020-2022 ForgeRock AS (obst@forgerock.com)
 *
 * Licensed under the Apache License, Version 2.0 (the "License");
 * you may not use this file except in compliance with the License.
 * You may obtain a copy of the License at
 *
 *     http://www.apache.org/licenses/LICENSE-2.0
 *
 * Unless required by applicable law or agreed to in writing, software
 * distributed under the License is distributed on an "AS IS" BASIS,
 * WITHOUT WARRANTIES OR CONDITIONS OF ANY KIND, either express or implied.
 * See the License for the specific language governing permissions and
 * limitations under the License.
 */
package com.forgerock.sapi.gateway;

import java.util.HashMap;
import java.util.Map;

import org.forgerock.openig.alias.ClassAliasResolver;

import com.forgerock.sapi.gateway.dcr.FetchApiClientFilter;
import com.forgerock.sapi.gateway.fapi.v1.FAPIAdvancedDCRValidationFilter;
import com.forgerock.sapi.gateway.jwks.FetchApiClientJwksFilter;
import com.forgerock.sapi.gateway.jwks.RestJwkSetService;
import com.forgerock.sapi.gateway.jwks.cache.caffeine.CaffeineCachingJwkSetService;
import com.forgerock.sapi.gateway.jws.RsaJwtSignatureValidator;
import com.forgerock.sapi.gateway.mtls.TransportCertValidationFilter;
import com.forgerock.sapi.gateway.trusteddirectories.FetchTrustedDirectoryFilter;
import com.forgerock.sapi.gateway.trusteddirectories.TrustedDirectoryService;

public class SecureApiGatewayClassAliasResolver implements ClassAliasResolver {
    private static final Map<String, Class<?>> ALIASES = new HashMap<>();

    static {
        ALIASES.put("FAPIAdvancedDCRValidationFilter", FAPIAdvancedDCRValidationFilter.class);
        ALIASES.put("CaffeineCachingJwkSetService", CaffeineCachingJwkSetService.class);
        ALIASES.put("RestJwkSetService", RestJwkSetService.class);
        ALIASES.put("RsaJwtSignatureValidator", RsaJwtSignatureValidator.class);
        ALIASES.put("TrustedDirectoriesService", TrustedDirectoryService.class);
        ALIASES.put("FetchApiClientFilter", FetchApiClientFilter.class);
        ALIASES.put("FetchTrustedDirectoryFilter", FetchTrustedDirectoryFilter.class);
<<<<<<< HEAD
        ALIASES.put("TransportCertValidationFilter", TransportCertValidationFilter.class);
=======
        ALIASES.put("FetchApiClientJwksFilter", FetchApiClientJwksFilter.class);
>>>>>>> 079d6387
    }

    /**
     * Get the class for a short name alias.
     *
     * @param alias Short name alias.
     * @return      The class, or null if the alias is not defined.
     */
    @Override
    public Class<?> resolve(final String alias) {
        return ALIASES.get(alias);
    }
}<|MERGE_RESOLUTION|>--- conflicted
+++ resolved
@@ -41,11 +41,8 @@
         ALIASES.put("TrustedDirectoriesService", TrustedDirectoryService.class);
         ALIASES.put("FetchApiClientFilter", FetchApiClientFilter.class);
         ALIASES.put("FetchTrustedDirectoryFilter", FetchTrustedDirectoryFilter.class);
-<<<<<<< HEAD
+        ALIASES.put("FetchApiClientJwksFilter", FetchApiClientJwksFilter.class);
         ALIASES.put("TransportCertValidationFilter", TransportCertValidationFilter.class);
-=======
-        ALIASES.put("FetchApiClientJwksFilter", FetchApiClientJwksFilter.class);
->>>>>>> 079d6387
     }
 
     /**
